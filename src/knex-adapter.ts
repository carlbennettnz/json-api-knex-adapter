--- conflicted
+++ resolved
@@ -92,13 +92,8 @@
     );
 
     applyFieldFilters(kq, model, selectedFields);
-<<<<<<< HEAD
-    joinToManyRelationships(kq, model, selectedFields);
+    selectToManyRelationships(kq, model, selectedFields);
     applySorts(kq, this.models, query.type, query.sort);
-=======
-    selectToManyRelationships(kq, model, selectedFields);
-    applySorts(kq, model, query.sort);
->>>>>>> 82b69046
 
     let records: any[];
     let included: ReturnedResource[];
